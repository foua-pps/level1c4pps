#!/usr/bin/env python
# -*- coding: utf-8 -*-
# Copyright (c) 2019 level1c4pps developers
#
# This file is part of level1c4pps.
#
# level1c4pps is free software: you can redistribute it and/or modify it
# under the terms of the GNU General Public License as published by
# the Free Software Foundation, either version 3 of the License, or
# (at your option) any later version.
#
# level1c4pps is distributed in the hope that it will be useful, but
# WITHOUT ANY WARRANTY; without even the implied warranty of
# MERCHANTABILITY or FITNESS FOR A PARTICULAR PURPOSE.  See the GNU
# General Public License for more details.
#
# You should have received a copy of the GNU General Public License
# along with level1c4pps.  If not, see <http://www.gnu.org/licenses/>.

"""Package Initializer for level1c4pps."""
from importlib.metadata import version
import numpy as np
import xarray as xr
from datetime import datetime, timezone
import os
import logging
import satpy
import level1c4pps
logging.basicConfig(
    format='level1c4pps %(levelname)s: |%(asctime)s|: %(message)s',
    level=logging.INFO,
    # datefmt='%Y-%m-%d %H:%M:%S')
    datefmt='%H:%M:%S')
logger = logging.getLogger('level1c4pps')
xr.set_options(keep_attrs=True)

__version__ = version(__name__)

PPS_TAGNAMES_TO_IMAGE_NR = {'ch_r06': 'image1',
                            'ch_r09': 'image2',
                            'ch_tb11': 'image3',
                            'ch_tb12': 'image4',
                            'ch_tb37': 'image5',
                            'ch_r16': 'image6',
                            'ch_tb85': 'image7',
                            'ch_r13': 'image8',
                            'ch_r22': 'image9',
                            'ch_r21': 'image10',
                            'ch_tb67': 'image11',
                            'ch_tb73': 'image12',
                            'ch_tb133': 'image13'}

ATTRIBUTES_TO_DELETE_FROM_CHANNELS = [
    '_satpy_id',
    '_satpy_id_calibration',
    '_satpy_id_modifiers',
    '_satpy_id_name',
    '_satpy_id_resolution',
    '_satpy_id_wavelength',
    'ancillary_variables',
    'area',
    'calibration',
    'comment',
    'creator_email',
    'creator_name',
    'creator_url',
    'dataset_group',
    'dataset_groups',
    'date_created',
    'disposition_mode',
    'file_type',
    'file_units',
    'platform',  # explicitly copied to header
    'history',  # explicitly copied to header
    'id',
    'institution',
    'instrument',  # explicitly copied to header
    'keywords',
    'keywords_vocabulary',
    'licence',
    'modifiers',
    'naming_authority',
    'processing_mode',
    'product_version',
    'sensor',  # explicitly copied to header
    'source',
    'valid_max'
    'valid_min',
    'version_satpy',
]

RENAME_VARS = {
    'file_name': 'lvl1_filename',
    'file_key': 'lvl1_file_key'}

REQUIRED_CHANNEL_VARS = [
    'name',
    '_FillValue',
    'add_offset',
    'coordinates',
    'description',
    'end_time',
    'id_tag',
    'long_name',
    'scale_factor',
    'standard_name',
    'start_time',
    'sun_earth_distance_correction_applied',
    'sun_earth_distance_correction_factor',
    'sun_zenith_angle_correction_applied',
    'units',
    'valid_range',
    'wavelength'
]

ADDITIONAL_CHANNEL_VARS = [
    'lvl1_file_key',
    'rows_per_scan',
    'chan_solar_index',
    'resolution']

SATPY_ANGLE_NAMES = {
    'solar_zenith': 'sunzenith',  # no _angle
    'solar_zenith_angle': 'sunzenith',
    'sza': 'sunzenith',
    'solar_azimuth': 'sunazimuth',  # no _angle
    'solar_azimuth_angle': 'sunazimuth',
    'azn': 'sunazimuth',
    'satellite_zenith_angle': 'satzenith',
    'sensor_zenith_angle': 'satzenith',
    'observation_zenith': 'satzenith',
    'vza': 'satzenith',
    'satellite_azimuth_angle': 'satazimuth',
    'sensor_azimuth_angle': 'satazimuth',
    'observation_azimuth': 'satazimuth',
    'azi': 'satazimuth',
    'sun_sensor_azimuth_difference_angle': 'azimuthdiff',
}


def convert_angles(scene, delete_azimuth=False):
    """Convert angles to pps format."""
    for satpy_name in SATPY_ANGLE_NAMES:
        if satpy_name in scene:
            scene[SATPY_ANGLE_NAMES[satpy_name]] = scene[satpy_name]  # Rename angle
            del scene[satpy_name]

    angle = 'azimuthdiff'
    if angle not in scene:
        # Create azimuth diff angle
        scene[angle] = make_azidiff_angle(scene['satazimuth'], scene['sunazimuth'])
        scene[angle].attrs = scene['sunazimuth'].attrs  # Copy sunazimuth attrs
    else:
        # Just apply abs
        scene[angle] = abs(scene[angle])
        scene[angle].attrs = scene[angle].attrs

    if delete_azimuth:
        # PPS does not need azimuth angles
        try:
            del scene['satazimuth']
            del scene['sunazimuth']
        except KeyError:
            pass


PPS_ANGLE_TAGS = ['sunzenith', 'satzenith', 'azimuthdiff', 'sunazimuth', 'satazimuth']
ANGLE_ATTRIBUTES = {
    'long_name': {
        'sunzenith': 'sun zenith angle',
        'satzenith': 'satellite zenith angle',
        'azimuthdiff': 'absolute azimuth difference angle',
        'sunazimuth': 'sun azimuth angle degree clockwise from north',
        'satazimuth': 'satellite azimuth angle degree clockwise from north',
    },
    'valid_range': {
        'sunzenith': np.array([0, 18000], dtype='int16'),
        'satzenith': np.array([0, 9000], dtype='int16'),
        'azimuthdiff': np.array([0, 18000], dtype='int16'),
        'sunazimuth': np.array([-18000, 18000], dtype='int16'),
        'satazimuth': np.array([-18000, 18000], dtype='int16'),
    },
    'mersi_file_key': {
        'sunzenith': 'Geolocation/SolarZenithAngle',
        'satzenith': 'Geolocation/SensorZenithAngle',
        'azimuthdiff': 'Geolocation/SensorSolarAzimuthDifference',
    },
    'standard_name': {
        'sunzenith': 'solar_zenith_angle',
        'satzenith': 'sensor_zenith_angle',  # platform in ppsv2018
        'azimuthdiff': 'absolute_angle_of_rotation_from_solar_azimuth_to_platform_azimuth',
        'sunazimuth': 'solar_azimuth_angle',
        'satazimuth': 'sensor_azimuth_angle',  # plaform in ppsv2018
    }
}

LATLON_ATTRIBUTES = {
    'lat': {
        'name': 'lat',
        'long_name': 'latitude coordinate',
        'standard_name': "latitude",
        'units': 'degrees_north',
        'valid_range': np.array([-90, 90], dtype='float32')},
    'lon': {
        'name': 'lon',
        'long_name': 'longitude coordinate',
        'standard_name': "longitude",
        'units': 'degrees_east',
        'valid_range': np.array([-180, 180], dtype='float32')}
}


def make_azidiff_angle(sata, suna, divisor=360):
    """Calculate azimuth difference angle."""
    daz = abs(sata - suna)
    half_divisor = divisor / 2.0
    daz = daz % divisor
    if isinstance(daz, np.ndarray):
        daz[daz > half_divisor] = divisor - daz[daz > half_divisor]
        return daz
    elif isinstance(daz, xr.DataArray):
        return daz.where(daz < half_divisor, divisor - daz)
    else:
        raise ValueError("Array is neither a Numpy nor an Xarray object! Type = %s", type(daz))


def centered_modulus(daz, divisor=360):
    """Transform array to half open range ]-divisor/2, divisor/2]."""
    half_divisor = divisor / 2.0
    daz = daz % divisor
    if isinstance(daz, np.ndarray):
        daz[daz > half_divisor] = daz[daz > half_divisor] - divisor
        return daz
    elif isinstance(daz, xr.DataArray):
        return daz.where(daz < half_divisor, daz - divisor)
    else:
        raise ValueError("Array is neither a Numpy nor an Xarray object! Type = %s", type(daz))


def dt64_to_datetime(dt64):
    """Conversion of numpy.datetime64 to datetime objects."""
    # https://stackoverflow.com/questions/13703720/converting-between-datetime-timestamp-and-datetime64/46921593#46921593
    if type(dt64) is np.datetime64:
        unix_epoch = np.datetime64(0, 's')
        one_second = np.timedelta64(1, 's')
        seconds_since_epoch = (dt64 - unix_epoch) / one_second
        dt = datetime.fromtimestamp(seconds_since_epoch, timezone.utc).replace(tzinfo=None)
        return dt
    elif type(dt64) is np.float64:
        seconds_since_epoch = dt64
        dt = datetime.fromtimestamp(seconds_since_epoch, timezone.utc).replace(tzinfo=None)
        return dt
    return dt64


def get_encoding(scene, bandnames, pps_tagnames, chunks=None):
    """Get netcdf encoding for all datasets."""
    encoding = {}
    for dataset in scene.keys():
        try:
            name, enc = get_band_encoding(scene[dataset['name']], bandnames, pps_tagnames,
                                          chunks=chunks)
        except (NameError, TypeError):
            name, enc = get_band_encoding(scene[dataset.name], bandnames, pps_tagnames,
                                          chunks=chunks)
        except ValueError:
            continue
        encoding[name] = enc
    return encoding


def get_band_encoding(dataset, bandnames, pps_tagnames, chunks=None):
    """Get netcdf encoding for a datasets."""
    name = dataset.attrs['name']
    id_tag = dataset.attrs.get('id_tag', None)
    enc = {}
    if id_tag is not None:
        if id_tag.startswith('ch_tb'):
            # IR channel
            enc = {'dtype': 'int16',
                   'scale_factor': 0.01,
                   '_FillValue': -32767,
                   'zlib': True,
                   'complevel': 4,
                   'add_offset': 273.15}
        elif id_tag.startswith('ch_r'):
            # Refl channel
            enc = {'dtype': 'int16',
                   'scale_factor': 0.01,
                   'zlib': True,
                   'complevel': 4,
                   '_FillValue': -32767,
                   'add_offset': 0.0}
        elif id_tag in PPS_ANGLE_TAGS:
            # Angle
            enc = {
                'dtype': 'int16',
                'scale_factor': 0.01,
                'zlib': True,
                'complevel': 4,
                '_FillValue': -32767,
                'add_offset': 0.0}
        if chunks is not None:
            enc['chunksizes'] = chunks
    if name in ['lon', 'lat']:
        # Lat/Lon
        enc = {'dtype': 'float32',
               'zlib': True,
               'complevel': 4,
               '_FillValue': -999.0}
        if chunks is not None:
            enc['chunksizes'] = (chunks[1], chunks[2])
    elif name in ['qual_flags']:
        # pygac qual flags
        enc = {'dtype': 'int16', 'zlib': True,
               'complevel': 4, '_FillValue': -32001.0}
    elif name in ['scanline_timestamps', 'pixel_time']:
        # pygac scanline_timestamps
        enc = {'dtype': 'int64',
               'zlib': True,
               'units': 'milliseconds since 1970-01-01',
               'complevel': 4,
               '_FillValue': -1.0}
    if not enc:
        raise ValueError('Unsupported band: {}'.format(name))
    return name, enc


def remove_attributes(scene, band, remove):
    """Remove attributes from band."""
    for attr in remove:
        scene[band].attrs.pop(attr, None)


def rename_latitude_longitude(scene):
    """Rename latitude longitude to lat lon."""
    lat_name_satpy = 'latitude'
    lon_name_satpy = 'longitude'
    for alt_latname in ['lat_pixels', 'm_latitude', 'latitude_m', 'i_latitude']:
        if alt_latname in scene and 'latitude' not in scene:
            lat_name_satpy = alt_latname
    for alt_lonname in ['lon_pixels', 'm_longitude', 'longitude_m', 'i_longitude']:
        if alt_lonname in scene and 'longitude' not in scene:
            lon_name_satpy = alt_lonname
    scene[lat_name_satpy].attrs['name'] = 'lat'
    scene[lon_name_satpy].attrs['name'] = 'lon'
    scene['lat'] = scene[lat_name_satpy]
    scene['lon'] = scene[lon_name_satpy]
    del scene[lat_name_satpy]
    del scene[lon_name_satpy]
    # Update attributes
    scene['lat'].attrs = LATLON_ATTRIBUTES['lat']
    scene['lon'].attrs = LATLON_ATTRIBUTES['lon']
    for coord_name in ['acq_time', 'm_latitude', 'i_latitude', 'm_latitude', 'i_latitude', 'latitude', 'longitude']:
        try:
            del scene['lat'].coords[coord_name]
            del scene['lon'].coords[coord_name]
        except KeyError:
            pass


def adjust_lons_to_valid_range(scene):
    """Adjust lons to range [-180, 180[."""
    # scene['lon'] = centered_modulus(scene['lon']) # makes lon loose attrs satpy 0.24.0
    scene['lon'].values = centered_modulus(scene['lon'].values)


def fix_sun_earth_distance_correction_factor(scene, band, start_time):
    from pyorbital.astronomy import sun_earth_distance_correction
    date_control = np.datetime64("2019-01-01T00:00:00")
    sun_earth_distance_20190409 = sun_earth_distance_correction(date_control)
    sun_earth_distance = sun_earth_distance_correction(start_time)
    if (np.abs(sun_earth_distance_20190409 - 0.9833280675966011) < 0.00001 and
            np.abs(sun_earth_distance - scene[band].attrs['sun_earth_distance_correction_factor']) < 0.00001):
        logger.info("The sun earth distance correction attribute contain the sun earth distance, not the square.")
        logger.info("Updating and adding sun earth distance correction attributes.")
        current_factor = scene[band].attrs['sun_earth_distance_correction_factor']
        scene[band].attrs['satpy_sun_earth_distance_correction_factor'] = current_factor
        scene[band].attrs['pps_sun_earth_distance_correction_factor'] = sun_earth_distance * sun_earth_distance
        scene[band].attrs['sun_earth_distance'] = sun_earth_distance
        scene[band].attrs['sun_earth_distance_correction_factor'] = sun_earth_distance * sun_earth_distance


def set_header_and_band_attrs_defaults(scene, BANDNAMES, PPS_TAGNAMES, REFL_BANDS, irch, orbit_n=0):
    """Add some default values for band attributes."""
    # Set some header attributes:
    scene.attrs['history'] = "Created by level1c4pps."
    scene.attrs['history'] += irch.attrs.pop('history', "")
    if 'platform' in scene.attrs:
        platform = scene.attrs['platform']
    elif 'platform' in irch.attrs and 'platform' not in scene.attrs:
        platform = irch.attrs['platform']
    elif 'platform_name' in irch.attrs and 'platform' not in scene.attrs:
        platform = irch.attrs['platform_name']
    else:
        platform = scene.attrs['platform_name']
    scene.attrs['platform'] = platform_name_to_use_in_filename(platform)

    if 'sensor' in irch.attrs:  # prefer channel sensor (often one)
        sensor_name = irch.attrs['sensor']
    elif 'sensor' in scene.attrs:  # might be a list
        if isinstance(scene.attrs['sensor'], list) or isinstance(scene.attrs['sensor'], set):
            sensor_name = scene.attrs['sensor'].pop()
        else:
            sensor_name = scene.attrs['sensor']
    elif 'instrument' in scene.attrs:
        sensor_name = scene.attrs['instrument']
    else:
        sensor_name = irch.attrs['instrument']
    sensor_name = (fix_too_great_attributes(sensor_name)).upper()
    scene.attrs['sensor'] = sensor_name.upper()
    scene.attrs['instrument'] = sensor_name.upper()
    nowutc = datetime.now(timezone.utc)
    scene.attrs['orbit_number'] = int(orbit_n)
    scene.attrs['date_created'] = nowutc.strftime("%Y-%m-%dT%H:%M:%SZ")
    scene.attrs['version_level1c4pps_satpy'] = satpy.__version__
    scene.attrs['version_level1c4pps'] = level1c4pps.__version__
    for attr in ['start_time', 'end_time']:
        if attr not in scene.attrs:
            scene.attrs[attr] = irch.attrs[attr]

    # bands
    nimg = 20  # name of first dataset id_tag ch_rxx or ch_tbxx is image20
    for band in BANDNAMES:
        if band not in scene:
            continue
        idtag = PPS_TAGNAMES.get(band, None)
        if idtag is not None:
            scene[band].attrs['id_tag'] = idtag
        scene[band].attrs['description'] = sensor_name.upper() + ' ' + str(band).upper()
        if 'sun_earth_distance_correction_factor' not in scene[band].attrs.keys():
            scene[band].attrs['sun_earth_distance_correction_factor'] = 1.0
            scene[band].attrs['sun_earth_distance_correction_applied'] = 'False'
        else:
            # Assume factor applied if available as attribute.
            scene[band].attrs['sun_earth_distance_correction_applied'] = 'True'
<<<<<<< HEAD
        if 'wavelength' in  scene[band].attrs:   
            scene[band].attrs['wavelength'] = scene[band].attrs['wavelength'][0:3]
=======
            fix_sun_earth_distance_correction_factor(scene, band, irch.attrs['start_time'])
        scene[band].attrs['wavelength'] = scene[band].attrs['wavelength'][0:3]
>>>>>>> f1d4a070
        scene[band].attrs['sun_zenith_angle_correction_applied'] = 'False'
        if idtag in PPS_TAGNAMES_TO_IMAGE_NR:
            scene[band].attrs['name'] = PPS_TAGNAMES_TO_IMAGE_NR[idtag]
        else:
            scene[band].attrs['name'] = "image{:d}".format(nimg)
            nimg += 1
        scene[band].attrs['coordinates'] = 'lon lat'
        if band in REFL_BANDS:
            scene[band].attrs['valid_range'] = np.array([0, 20000], dtype='int16')
            scene[band].attrs['units'] = '%'  # Needed by AVHRR
        else:
            scene[band].attrs['valid_range'] = np.array([-273.15 * 100, 300 * 100], dtype='int16')
            scene[band].attrs['units'] = 'K'  # Needed by AVHRR

        # Add time coordinate. To make cfwriter aware that we want 3D data.
        scene[band].coords['time'] = irch.attrs['start_time']
        
        # Remove some attributes and coordinates
        for attr in RENAME_VARS:
            if attr in scene[band].attrs:
                scene[band].attrs[RENAME_VARS[attr]] = scene[band].attrs.pop(attr)
        for attr in ATTRIBUTES_TO_DELETE_FROM_CHANNELS:
            scene[band].attrs.pop(attr, None)
        MOVE = [attr for attr in scene[band].attrs if attr not in
                REQUIRED_CHANNEL_VARS + ADDITIONAL_CHANNEL_VARS]
        for attr in MOVE:
            # Move channel attrs not deleted, required or allowed to header
            attr_value = scene[band].attrs.pop(attr, None)
            if attr not in scene.attrs:
                scene.attrs[attr] = attr_value
        for coord_name in ['acq_time', 'latitude', 'longitude', 'start_time', 'end_time', "crs"]:
            try:
                del scene[band].coords[coord_name]
            except KeyError:
                pass
        try:
            del scene[band].encoding['coordinates']
        except (AttributeError, KeyError):
            pass
    return nimg


def update_angle_attributes(scene, band):
    """Set and delete angle attributes."""
    for angle in PPS_ANGLE_TAGS:
        if angle not in scene and angle in ['sunazimuth', 'satazimuth']:
            # azimuth angles not always there
            continue
        scene[angle].attrs = {}
        scene[angle].attrs['id_tag'] = angle
        scene[angle].attrs['name'] = angle
        scene[angle].attrs['coordinates'] = 'lon lat'
        scene[angle].attrs['units'] = 'degree'
        scene[angle].attrs['long_name'] = ANGLE_ATTRIBUTES['long_name'][angle]
        scene[angle].attrs['valid_range'] = ANGLE_ATTRIBUTES['valid_range'][angle]
        scene[angle].attrs['standard_name'] = ANGLE_ATTRIBUTES['standard_name'][angle]
        scene[angle].coords['time'] = band.attrs["start_time"]
        for attr in ["start_time", "end_time"]:
            scene[angle].attrs[attr] = band.attrs[attr]
        # delete some attributes
        for attr in ['area', 'valid_min', 'valid_max']:
            scene[angle].attrs.pop(attr, None)
            try:
                del scene[angle].encoding['coordinates']
            except (AttributeError, KeyError):
                pass
        # delete some coords
        for coord_name in ['acq_time', 'latitude', 'longitude']:
            try:
                del scene[angle].coords[coord_name]
            except KeyError:
                pass


def apply_sunz_correction(scene, REFL_BANDS):
    """Apply sun zenith angle correciton to visual channels.

    Reference https://journals.ametsoc.org/view/journals/atsc/63/4/jas3682.1.xml

    """
    sza = scene['sunzenith']
    mu0 = np.cos(np.radians(sza))
    scaler = 24.35 / (2 * mu0 + np.sqrt(498.5225 * mu0 * mu0 + 1))
    for band in REFL_BANDS:
        if band not in scene:
            continue
        if scene[band].attrs['sun_zenith_angle_correction_applied'] == 'False':
            scene[band].values = scene[band].values * scaler
            scene[band].attrs['sun_zenith_angle_correction_applied'] = 'True'


def fix_too_great_attributes(attr):
    """Fix complicated symbols with > sign."""
    # EARTH REMOTE SENSING INSTRUMENTS > ... > IMAGING SPECTROMETERS-RADIOMETERS > AVHRR
    if '>' in attr:
        attr = attr.split('>')[-1].strip()
    return attr


def platform_name_to_use_in_filename(platform_name):
    """Get platform name for PPS filenames from platfrom attribute."""
    new_name = platform_name.lower()
    new_name = fix_too_great_attributes(new_name)
    if new_name == 'sga1':
        new_name = 'metopsga1'
    replace_dict = {'aqua': '2',
                    '-': '',
                    'jpss1': 'noaa20',
                    'terra': '1',
                    'suomi': ''}
    for orig, new in replace_dict.items():
        new_name = new_name.replace(orig, new)
    return new_name


def compose_filename(scene, out_path, instrument, band=None):
    """Compose output filename.

    As default use the start and end time of the scene.
    For SEVIRI this is the nominal timestamp of the scan (as in the HRIT files).
    If a scene band is supplied use that for start/end time.

    Args:
        scene: satpy scene
        outpath: output directory (string)
        instrument: lower case instrument (string)
        band: use start and end time from band if supplied

    """
    start_time = scene.attrs['start_time']
    end_time = scene.attrs['end_time']
    if band is not None:
        start_time = band.attrs['start_time']
        end_time = band.attrs['end_time']
    platform_name = scene.attrs['platform']
    orbit_number = int(scene.attrs['orbit_number'])
    out_path_with_dates = datetime.strftime(dt64_to_datetime(start_time), out_path)
    filename = os.path.join(
        out_path_with_dates,
        "S_NWC_{:s}_{:s}_{:05d}_{:s}Z_{:s}Z.nc".format(
            instrument,
            platform_name_to_use_in_filename(platform_name),
            orbit_number,
            datetime.strftime(dt64_to_datetime(start_time), '%Y%m%dT%H%M%S%f')[:-5],
            datetime.strftime(dt64_to_datetime(end_time), '%Y%m%dT%H%M%S%f')[:-5]))
    return filename


def get_header_attrs(scene, band, sensor='avhrr', sbaf_version='NO_SBAF'):
    """Get global netcdf attributes."""
    header_attrs = scene.attrs.copy()
    header_attrs['start_time'] = datetime.strftime(dt64_to_datetime(band.attrs['start_time']),
                                                   "%Y-%m-%d %H:%M:%S")
    header_attrs['end_time'] = datetime.strftime(dt64_to_datetime(band.attrs['end_time']),
                                                 "%Y-%m-%d %H:%M:%S")
    header_attrs['sensor'] = sensor

    header_attrs['sbaf_version'] = sbaf_version

    return header_attrs<|MERGE_RESOLUTION|>--- conflicted
+++ resolved
@@ -434,13 +434,9 @@
         else:
             # Assume factor applied if available as attribute.
             scene[band].attrs['sun_earth_distance_correction_applied'] = 'True'
-<<<<<<< HEAD
+            fix_sun_earth_distance_correction_factor(scene, band, irch.attrs['start_time'])
         if 'wavelength' in  scene[band].attrs:   
             scene[band].attrs['wavelength'] = scene[band].attrs['wavelength'][0:3]
-=======
-            fix_sun_earth_distance_correction_factor(scene, band, irch.attrs['start_time'])
-        scene[band].attrs['wavelength'] = scene[band].attrs['wavelength'][0:3]
->>>>>>> f1d4a070
         scene[band].attrs['sun_zenith_angle_correction_applied'] = 'False'
         if idtag in PPS_TAGNAMES_TO_IMAGE_NR:
             scene[band].attrs['name'] = PPS_TAGNAMES_TO_IMAGE_NR[idtag]
