--- conflicted
+++ resolved
@@ -25,16 +25,7 @@
 
 import numpy as np
 import xarray as xr
-<<<<<<< HEAD
-from pkg_resources import get_distribution, DistributionNotFound
-try:
-    __version__ = get_distribution(__name__).version
-except DistributionNotFound:
-    # package is not installed
-    pass
-=======
 import datetime
->>>>>>> 8682571c
 
 from pkg_resources import get_distribution, DistributionNotFound
 try:
