--- conflicted
+++ resolved
@@ -478,11 +478,8 @@
             attr_value = scene[band].attrs.pop(attr, None)
             if attr not in scene.attrs:
                 scene.attrs[attr] = attr_value
-<<<<<<< HEAD
-        for coord_name in ['acq_time', 'latitude', 'longitude', 'crs']:
-=======
+
         for coord_name in ['acq_time', 'latitude', 'longitude', 'start_time', 'end_time', "crs"]:
->>>>>>> 7534de08
             try:
                 del scene[band].coords[coord_name]
             except KeyError:
