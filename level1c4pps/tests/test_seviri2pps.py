#!/usr/bin/env python
# -*- coding: utf-8 -*-
# Copyright (c) 2019 level1c4pps developers
#
# This file is part of level1c4pps
#
# level1c4pps is free software: you can redistribute it and/or modify it
# under the terms of the GNU General Public License as published by
# the Free Software Foundation, either version 3 of the License, or
# (at your option) any later version.
#
# level1c4pps is distributed in the hope that it will be useful, but
# WITHOUT ANY WARRANTY; without even the implied warranty of
# MERCHANTABILITY or FITNESS FOR A PARTICULAR PURPOSE.  See the GNU
# General Public License for more details.
#
# You should have received a copy of the GNU General Public License
# along with level1c4pps.  If not, see <http://www.gnu.org/licenses/>.
# Author(s):

#   Stephan Finkensieper <stephan.finkensieper@dwd.de>

"""Unit tests for the seviri2pps_lib module."""

import datetime as dt
import numpy as np
from pyresample.geometry import AreaDefinition
import unittest
try:
    from unittest import mock
except ImportError:
    import mock
import xarray as xr
from satpy import Scene

import level1c4pps.seviri2pps_lib as seviri2pps
import level1c4pps.calibration_coefs as calib


class TestSeviri2PPS(unittest.TestCase):
<<<<<<< HEAD
=======
    """Test for SEVIRI converter."""
    

    @mock.patch('level1c4pps.seviri2pps_lib.Scene')
    def test_load_and_calibrate(self, mocked_scene):
        """Test loading and calibrating the data."""

        # Create test scene
        scene = Scene()
        start_time = dt.datetime(2020, 1, 1, 12)
        scene['VIS006'] = xr.DataArray(
            [[1, 2],
             [3, 4]],
            dims=('y', 'x'),
            attrs={'calibration': 'reflectance',
                   'sun_earth_distance_correction_applied': True,
                   'start_time': start_time}
        )
        scene['IR_108'] = xr.DataArray(
            [[5, 6],
             [7, 8]],
            dims=('y', 'x'),
            attrs={'calibration': 'brightness_temperature',
                   'start_time': start_time}
        )
        scene.attrs['sensor'] = {'seviri'}
        mocked_scene.return_value = scene

        # Load and calibrate
        filenames = ['MSG4-SEVI-MSG15-1234-NA-20190409121243.927000000Z']
        res = seviri2pps.load_and_calibrate(
            filenames,
            apply_sun_earth_distance_correction=False
        )

        # Compare results and expectations
        vis006_exp = xr.DataArray(
            [[1.07025268, 2.14050537],
             [3.21075805, 4.28101074]],
            dims=('y', 'x')
        )
        ir_108_exp = xr.DataArray(
            [[5, 6],
             [7, 8]],
            dims=('y', 'x')
        )
        xr.testing.assert_allclose(res['VIS006'], vis006_exp)
        xr.testing.assert_equal(res['IR_108'], ir_108_exp)
        self.assertFalse(
            res['VIS006'].attrs['sun_earth_distance_correction_applied'],
        )

    def test_rotate_band(self):
        """Test rotation of bands."""
        area = AreaDefinition(area_id='test',
                              description='test',
                              proj_id='test',
                              projection={'proj': 'geos', 'h': 12345},
                              width=3,
                              height=3,
                              area_extent=[1001, 1002, -1003, -1004])
        data = xr.DataArray(data=[[1, 2, 3],
                                  [4, 5, 6],
                                  [7, 8, 9]],
                            dims=('y', 'x'),
                            coords=[('y', [1.1, 0, -1.1]), ('x', [1, 0, -1])],
                            attrs={'area': area})
        scene = {'data': data}

        # Rotate
        seviri2pps.rotate_band(scene, 'data')

        # Check results
        self.assertTupleEqual(scene['data'].attrs['area'].area_extent,
                              (-1003, -1004, 1001, 1002))
        np.testing.assert_array_equal(scene['data']['x'], [-1, 0, 1])
        np.testing.assert_array_equal(scene['data']['y'], [-1.1, 0, 1.1])
        np.testing.assert_array_equal(scene['data'], [[9, 8, 7],
                                                      [6, 5, 4],
                                                      [3, 2, 1]])
        lons, lats = scene['data'].attrs['area'].get_lonlats()
        self.assertTrue(lons[0, 0] < 0)
        self.assertTrue(lons[0, 2] > 0)
        self.assertTrue(lats[0, 0] > 0)
        self.assertTrue(lons[2, 0] < 0)

>>>>>>> 9795e8e5
    def test_get_lonlats(self):
        """Test getting lat/lon coordinates."""
        lons = np.array([1, 2, -1234, 1234], dtype=float)
        lats = np.array([-1234, 1234, 1, 2], dtype=float)
        area = mock.MagicMock()
        area.get_lonlats.return_value = lons, lats
        ds = mock.MagicMock(attrs={'area': area})

        lons_m, lats_m = seviri2pps.get_lonlats(ds)

        np.testing.assert_array_equal(lons_m, np.array([1, 2, np.nan, np.nan]))
        np.testing.assert_array_equal(lats_m, np.array([np.nan, np.nan, 1, 2]))

    @mock.patch('level1c4pps.seviri2pps_lib.get_mean_acq_time')
    @mock.patch('level1c4pps.seviri2pps_lib.sun_zenith_angle')
    @mock.patch('level1c4pps.seviri2pps_lib.get_alt_az')
    def test_get_solar_angles(self, get_alt_az, sun_zenith_angle,
                              get_mean_acq_time):
        """Test getting solar angles."""
        def sunz_patched(time, lon, lat):
            return time.astype(int) + lon + lat

        def alt_az_patched(time, lon, lat):
            return (time.astype(int) + lon + lat) * np.pi / 2

        get_alt_az.side_effect = alt_az_patched
        sun_zenith_angle.side_effect = sunz_patched
        get_mean_acq_time.return_value = xr.DataArray(np.array(
            ['1970-01-01 00:00:00.000000003',
             '1970-01-01 00:00:00.000000002',
             '1970-01-01 00:00:00.000000001',
             'NaT'], dtype='datetime64[ns]'))  # [3, 2, 1, -9E18] as int

        lons = np.array([[1, 2],
                         [3, 4],
                         [5, 6],
                         [0, 0]])
        lats = np.array([[-1, -2],
                         [-3, -4],
                         [-5, -6],
                         [0, 0]])
        suna_exp = np.array([[270, 270],
                             [180, 180],
                             [90, 90],
                             [np.nan, np.nan]])
        sunz_exp = np.array([[3, 3],
                             [2, 2],
                             [1, 1],
                             [np.nan, np.nan]])

        suna, sunz = seviri2pps.get_solar_angles('scene', lons=lons, lats=lats)
        np.testing.assert_array_equal(suna, suna_exp)
        np.testing.assert_array_equal(sunz, sunz_exp)

    @mock.patch('level1c4pps.seviri2pps_lib.get_observer_look')
    @mock.patch('level1c4pps.seviri2pps_lib.satpy.utils.get_satpos')
    def test_get_satellite_angles(self, get_satpos, get_observer_look):
        """Test getting satellite angles."""
        def get_observer_look_patched(lon, lat, alt, *args):
            if alt == 36000*1000:
                return None, 31  # > 30
            elif alt == 36000:
                return None, 22  # < 20
            else:
                return 'sata', 176

        get_observer_look.side_effect = get_observer_look_patched
        get_satpos.return_value = 'sat_lon', 'sat_lat', 12345678
        ds = mock.MagicMock(attrs={'start_time': 'start_time'})
        sata, satz = seviri2pps.get_satellite_angles(ds, 'lons', 'lats')
        self.assertEqual(sata, 'sata')
        self.assertEqual(satz, -86)
        get_observer_look.assert_called_with('sat_lon', 'sat_lat', 12345.678,
                                             'start_time', 'lons', 'lats', 0)

        # Height in km
        get_satpos.return_value = 'sat_lon', 'sat_lat', 36000
        self.assertRaises(seviri2pps.UnexpectedSatpyVersion,
                          seviri2pps.get_satellite_angles, ds, 'lons', 'lats')

        # pyorbital behaves unexpectedly
        get_satpos.return_value = 'sat_lon', 'sat_lat', 38001
        get_observer_look.reset_mock(side_effect=True)
        get_observer_look.return_value = None, 9999
        self.assertRaises(seviri2pps.UnexpectedSatpyVersion,
                          seviri2pps.get_satellite_angles, ds, 'lons', 'lats')

    def test_set_attrs(self):
        """Test setting scene attributes."""
        seviri2pps.BANDNAMES = ['VIS006', 'IR_108']
        vis006 = mock.MagicMock(attrs={})
        ir108 = mock.MagicMock(attrs={'platform_name': 'myplatform',
                                      'orbital_parameters': {'orb_a': 1,
                                                             'orb_b': 2},
                                      'georef_offset_corrected': True})
        scene_dict = {'VIS006': vis006, 'IR_108': ir108}
        scene = mock.MagicMock(attrs={})
        scene.__getitem__.side_effect = scene_dict.__getitem__

        seviri2pps.set_attrs(scene)
        self.assertEqual(scene['VIS006'].attrs['name'], 'image0')
        self.assertEqual(scene['VIS006'].attrs['id_tag'], 'ch_r06')
        self.assertEqual(scene['IR_108'].attrs['name'], 'image1')
        self.assertEqual(scene['IR_108'].attrs['id_tag'], 'ch_tb11')
        self.assertNotIn('orb_a', scene.attrs)
        self.assertNotIn('orbital_parameters', scene.attrs)
        self.assertNotIn('georef_offset_corrected', scene.attrs)

    def test_get_mean_acq_time(self):
        """Test computation of mean scanline acquisition time."""
        seviri2pps.BANDNAMES = ['VIS006', 'IR_108']
        vis006 = xr.DataArray(
            data=[0, 0, 0],
            dims=('y', ),
            coords={'acq_time': ('y', [None,
                                       None,
                                       dt.datetime(2009, 7, 1, 12, 1, 0)])})
        ir_108 = xr.DataArray(
            data=[0, 0, 0],
            dims=('y', ),
            coords={'acq_time': ('y', [None,
                                       dt.datetime(2009, 7, 1, 12, 0, 30),
                                       dt.datetime(2009, 7, 1, 12, 1, 30)])})
        scene = {'VIS006': vis006, 'IR_108': ir_108}
        acq_exp = np.array(['NaT',
                            '2009-07-01 12:00:30',
                            '2009-07-01 12:01:15'], dtype='datetime64[s]')
        acq = seviri2pps.get_mean_acq_time(scene)
        np.testing.assert_array_equal(acq, acq_exp)

    @mock.patch('level1c4pps.seviri2pps_lib.get_mean_acq_time')
    def test_update_coords(self, get_mean_acq_time):
        """Test updating coordinates."""
        get_mean_acq_time.return_value = xr.DataArray([7, 8, 9], dims=('x',))
        seviri2pps.BANDNAMES = ['VIS006', 'IR_108']
        vis006 = xr.DataArray(data=[1, 2, 3],
                              dims=('x',),
                              coords={'acq_time': ('x', [0, 0, 0])},
                              attrs={'area': 'myarea',
                                     'start_time': dt.datetime(2009, 7, 1, 0)})
        ir_108 = xr.DataArray(data=[4, 5, 6],
                              dims=('x',),
                              coords={'acq_time': ('x', [0, 0, 0])},
                              attrs={'start_time': dt.datetime(2009, 7, 1, 1)})
        scene_dict = {'VIS006': vis006.copy(), 'IR_108': ir_108.copy()}
        scene = mock.MagicMock(attrs={})
        scene.__getitem__.side_effect = scene_dict.__getitem__

        seviri2pps.update_coords(scene)

        self.assertEqual(scene.attrs['area'], 'myarea')
        for band in seviri2pps.BANDNAMES:
            self.assertEqual(scene[band].attrs['coordinates'], 'lon lat')
            np.testing.assert_array_equal(scene[band].coords['acq_time'].data,
                                          [7, 8, 9])

        np.testing.assert_array_equal(scene['VIS006'].data, vis006.data)
        np.testing.assert_array_equal(scene['IR_108'].data, ir_108.data)

        np.testing.assert_array_equal(scene['VIS006'].coords['time'].data,
                                      np.datetime64(dt.datetime(2009, 7, 1, 0)))
        np.testing.assert_array_equal(scene['IR_108'].coords['time'].data,
                                      np.datetime64(dt.datetime(2009, 7, 1, 1)))

    def test_add_ancillary_datasets(self):
        """Test adding ancillary datasets."""
        start_time = dt.datetime(2009, 7, 1, 0)
        end_time = dt.datetime(2009, 7, 1, 1)
        yvals = np.array([-1.0, 1.0])
        xvals = np.array([-1.1, 1.1])

        lons = np.array([[1.0, 2.0], [3.0, 4.0]])
        lats = np.array([[1.1, 2.1], [3.1, 4.1]])
        sunz = np.array([[1.2, 2.2], [3.2, 4.2]])
        satz = np.array([[1.3, 2.3], [3.3, 4.3]])
        azidiff = np.array([[1.4, 2.4], [3.4, 4.4]])

        ir_108 = xr.DataArray(data=np.array([[0.1, 0.2], [0.3, 0.4]]),
                              dims=('y', 'x'),
                              coords={'y': yvals,
                                      'x': xvals},
                              attrs={'start_time': start_time,
                                     'end_time': end_time,
                                     'orbital_parameters': 'orb_params',
                                     'georef_offset_corrected': True})
        scene = {'IR_108': ir_108}
        seviri2pps.add_ancillary_datasets(scene, lons=lons, lats=lats,
                                          sunz=sunz, satz=satz,
                                          azidiff=azidiff)

        # Test lon/lat
        np.testing.assert_array_equal(scene['lon'].data, lons)
        self.assertEqual(scene['lon'].attrs['units'], 'degrees_east')

        np.testing.assert_array_equal(scene['lat'].data, lats)
        self.assertEqual(scene['lat'].attrs['units'], 'degrees_north')

        # Test angles
        np.testing.assert_array_equal(scene['sunzenith'].data, sunz)
        self.assertEqual(scene['sunzenith'].attrs['name'], 'sunzenith')

        np.testing.assert_array_equal(scene['satzenith'].data, satz)
        self.assertEqual(scene['satzenith'].attrs['name'], 'satzenith')

        np.testing.assert_array_equal(scene['azimuthdiff'].data, azidiff)
        self.assertEqual(scene['azimuthdiff'].attrs['name'], 'azimuthdiff')

        for angle in ['azimuthdiff', 'satzenith', 'sunzenith']:
            self.assertTupleEqual(scene[angle].dims, ('y', 'x'))
            np.testing.assert_array_equal(scene[angle].coords['x'].data, xvals)
            np.testing.assert_array_equal(scene[angle].coords['y'].data, yvals)
            np.testing.assert_array_equal(scene[angle].coords['time'].data,
                                          np.datetime64(start_time))
            self.assertEqual(scene[angle].attrs['units'], 'degree')

        # Test common properties
        for name in ['lon', 'lat', 'azimuthdiff', 'satzenith', 'sunzenith']:
            self.assertTupleEqual(scene[name].dims, ('y', 'x'))
            np.testing.assert_array_equal(scene[name].coords['x'].data, xvals)
            np.testing.assert_array_equal(scene[name].coords['y'].data, yvals)
            self.assertEqual(scene[name].attrs['start_time'], start_time)
            self.assertEqual(scene[name].attrs['end_time'], end_time)

    def test_compose_filename(self):
        """Test compose filename for seviri."""
        start_time = dt.datetime(2009, 7, 1, 12, 15)
        end_time = dt.datetime(2009, 7, 1, 12, 30)
        scene = mock.MagicMock(attrs={'start_time': start_time,
                                      'end_time': end_time,
                                      'orbit_number': '99999',
                                      'platform': 'Meteosat-9'})
        fname_exp = '/out/path/S_NWC_seviri_meteosat9_99999_20090701T1215000Z_20090701T1230000Z.nc'
        fname = seviri2pps.compose_filename(scene, '/out/path', 'seviri')
        self.assertEqual(fname, fname_exp)

    def test_get_encoding(self):
        """Test get encoding."""
        seviri2pps.BANDNAMES = ['VIS006', 'IR_108']
        vis006 = mock.MagicMock(attrs={'name': 'image0',
                                       'id_tag': 'ch_r06'})
        ir_108 = mock.MagicMock(attrs={'name': 'image1',
                                       'id_tag': 'ch_tb11'})
        lat = mock.MagicMock(attrs={'name': 'lat'})
        lon = mock.MagicMock(attrs={'name': 'lon'})
        sunzenith = mock.MagicMock(attrs={'name': 'image11',
                                          'id_tag': 'sunzenith'})
        satzenith = mock.MagicMock(attrs={'name': 'image12',
                                          'id_tag': 'satzenith'})
        azimuthdiff = mock.MagicMock(attrs={'name': 'image13',
                                            'id_tag': 'azimuthdiff'})
        scene = Scene()
        scene.attrs = {'start_time': dt.datetime(2009, 7, 1, 12, 15)}
        scene_dict = {'VIS006': vis006, 'IR_108': ir_108, 'lat': lat, 'lon': lon,
                      'sunzenith': sunzenith, 'satzenith': satzenith,  'azimuthdiff': azimuthdiff}
        for key in scene_dict:
            pps_name = scene_dict[key].attrs['name']
            scene[key] = scene_dict[key]
            scene[key].attrs['name'] = pps_name

        enc_exp_angles = {'dtype': 'int16',
                          'scale_factor': 0.01,
                          'zlib': True,
                          'complevel': 4,
                          '_FillValue': -32767,
                          'add_offset': 0.0,
                          'chunksizes': (1, 512, 3712)}
        enc_exp_coords = {'dtype': 'float32',
                          'zlib': True,
                          'complevel': 4,
                          '_FillValue': -999.0,
                          'chunksizes': (512, 3712)}
        enc_exp_time = {'units': 'days since 2004-01-01 00:00',
                        'calendar': 'standard',
                        '_FillValue': None,
                        'chunksizes': [1]}
        enc_exp_acq = {'units': 'milliseconds since 2009-07-01 12:15',
                       'calendar': 'standard',
                       '_FillValue': -9999.0}
        encoding_exp = {
            'image0': {'dtype': 'int16',
                       'scale_factor': 0.01,
                       'zlib': True,
                       'complevel': 4,
                       '_FillValue': -32767,
                       'add_offset': 0.0,
                       'chunksizes': (1, 512, 3712)},
            'image1': {'dtype': 'int16',
                       'scale_factor': 0.01,
                       '_FillValue': -32767,
                       'zlib': True,
                       'complevel': 4,
                       'add_offset': 273.15,
                       'chunksizes': (1, 512, 3712)},
            'image11': enc_exp_angles,
            'image12': enc_exp_angles,
            'image13': enc_exp_angles,
            'lon': enc_exp_coords,
            'lat': enc_exp_coords,
            'time': enc_exp_time,
            'acq_time': enc_exp_acq
        }
        encoding = seviri2pps.get_encoding_seviri(scene)
        self.assertDictEqual(encoding, encoding_exp)

    def test_get_header_attrs(self):
        """Test get the header attributes."""
        start_time = dt.datetime(2009, 7, 1, 12, 15)
        end_time = dt.datetime(2009, 7, 1, 12, 30)
        scene = mock.MagicMock(attrs={'foo': 'bar',
                                      'start_time': start_time,
                                      'end_time': end_time,
                                      'sensor': 'SEVIRI',
                                      'area': 'myarea'})
        header_attrs_exp = {
            'foo': 'bar',
            'start_time': start_time,
            'end_time': end_time,
        }
        header_attrs = seviri2pps.get_header_attrs(scene)
        self.assertDictEqual(header_attrs, header_attrs_exp)

    def test_add_proj_satpos(self):
        """Test adding projection and satellite position."""
        ir_108 = mock.MagicMock(attrs={
            'orbital_parameters': {'projection_longitude': 'lon0',
                                   'projection_latitude': 'lat0',
                                   'projection_altitude': 'h',
                                   'satellite_actual_longitude': 10,
                                   'satellite_actual_latitude': 20,
                                   'satellite_actual_altitude': 30},
            'georef_offset_corrected': True
        })

        scene = Scene()
        scene.attrs = {'area': mock.MagicMock(proj_dict={'a': 1, 'b': 2},
                                              area_extent=[1, 2, 3, 4])}
        scene['IR_108'] = ir_108

        # Add projection and satellite position
        seviri2pps.add_proj_satpos(scene)

        # Test global attributes
        scene.attrs.pop('area', None)
        attrs_exp = {'projection': 'geos',
                     'projection_semi_major_axis': 1,
                     'projection_semi_minor_axis': 2,
                     'projection_longitude': 'lon0',
                     'projection_latitude': 'lat0',
                     'projection_altitude': 'h'}
        self.assertDictEqual(scene.attrs, attrs_exp)

        # Test variables
        np.testing.assert_array_equal(scene['projection_area_extent'],
                                      [[1, 2, 3, 4]])
        np.testing.assert_array_equal(scene['georef_offset_corrected'], [1])
        np.testing.assert_array_equal(scene['satellite_longitude'], [10])
        np.testing.assert_array_equal(scene['satellite_latitude'], [20])
        np.testing.assert_array_equal(scene['satellite_altitude'], [30])

    def test_set_nominal_scan_time(self):
        start_time = dt.datetime(2009, 9, 4, 12, 0, 10, 12345)
        end_time = dt.datetime(2009, 9, 4, 12, 12, 10, 12345)
        arr = xr.DataArray(
            [1, 2, 3],
            attrs={
                'start_time': start_time,
                'end_time': end_time
            }
        )
        res = seviri2pps.set_nominal_scan_time(arr)
        self.assertEqual(res.attrs['start_time'], dt.datetime(2009, 9, 4, 12))
        self.assertEqual(res.attrs['end_time'], dt.datetime(2009, 9, 4, 12, 15))

        # Original array should not be modified
        self.assertEqual(arr.attrs['start_time'], start_time)
        self.assertEqual(arr.attrs['end_time'], end_time)

class TestCalibration(unittest.TestCase):
    """Test SEVIRI calibration."""

    def test_get_calibration_for_date(self):
        """Test MODIS-intercalibrated gain and offset for specific date."""
        coefs = calib.get_calibration_for_date(
            platform='MSG3', date=dt.date(2018, 1, 18))
        REF = {
            'VIS006': {'gain': 0.023689275200000002, 'offset': -1.2081530352},
            'VIS008': {'gain': 0.029757990399999996,
                       'offset': -1.5176575103999999},
            'IR_016': {'gain': 0.0228774688, 'offset': -1.1667509087999999}}
        for channel in REF.keys():
            self.assertEqual(coefs[channel]['gain'], REF[channel]['gain'])
            self.assertEqual(coefs[channel]['offset'], REF[channel]['offset'])

    def test_get_calibration_for_time(self):
        """Test MODIS-intercalibrated gain and offset for specific time."""
        REF = {
            ('MSG1', dt.datetime(2005, 1, 18, 0, 0)): {
                'VIS006': {'gain': 0.0250354716,
                           'offset': -1.2768090516000001},
                'VIS008': {'gain': 0.0315626684,
                           'offset': -1.6096960884},
                'IR_016': {'gain': 0.022880986,
                           'offset': -1.166930286}},
            ('MSG2', dt.datetime(2010, 1, 18, 0, 0)): {
                'VIS006': {'gain': 0.021964051999999998,
                           'offset': -1.120166652},
                'VIS008': {'gain': 0.027548445,
                           'offset': -1.404970695},
                'IR_016': {'gain': 0.021576766,
                           'offset': -1.100415066}},
            ('MSG3', dt.datetime(2018, 1, 18, 0, 0)): {
                'VIS006': {'gain': 0.023689275200000002,
                           'offset': -1.2081530352},
                'VIS008': {'gain': 0.029757990399999996,
                           'offset': -1.5176575103999999},
                'IR_016': {'gain': 0.0228774688,
                           'offset': -1.1667509087999999}},
            ('MSG4', dt.datetime(2019, 1, 18, 0, 0)): {
                'VIS006': {'gain': 0.0230415289,
                           'offset': -1.1751179739},
                'VIS008': {'gain': 0.0291916818,
                           'offset': -1.4887757718},
                'IR_016': {'gain': 0.022223894,
                           'offset': -1.1334185940000001}}
        }
        for (platform, time), ref in REF.items():
            coefs = calib.get_calibration_for_time(platform=platform,
                                                   time=time)
            for channel in ref.keys():
                np.testing.assert_allclose(coefs[channel]['gain'],
                                           ref[channel]['gain'])
                np.testing.assert_allclose(coefs[channel]['offset'],
                                           ref[channel]['offset'])

    def test_get_calibration(self):
        """Test MODIS-intercalibrated for date and time."""
        coefs1 = calib.get_calibration_for_time(
            platform='MSG3', time=dt.datetime(2018, 1, 18, 23, 59))
        coefs2 = calib.get_calibration_for_date(
            platform='MSG3', date=dt.date(2018, 1, 19))
        for channel in coefs1.keys():
            self.assertAlmostEqual(coefs1[channel]['gain'],
                                   coefs2[channel]['gain'],
                                   delta=10e-8)
            self.assertAlmostEqual(coefs1[channel]['offset'],
                                   coefs2[channel]['offset'],
                                   delta=10e-8)


class TestSEVIRIFilenameParser(unittest.TestCase):
    def test_parse_native(self):
        """Test parsing of Native filenames."""
        fnames = [
            ('MSG4-SEVI-MSG15-1234-NA-20190409124243.927000000Z-'
             '20190409121300-1329370.nat'),
            'MSG4-SEVI-MSG15-1234-NA-20190409124243.927000000Z.nat',
            'MSG4-SEVI-MSG15-1234-NA-20190409124243.927000000Z',
        ]
        parser = seviri2pps.SEVIRIFilenameParser()
        for fname in fnames:
            file_format, info = parser.parse(fname)
            self.assertEqual(file_format, 'seviri_l1b_native')
            self.assertEqual(info['start_time'],
                             dt.datetime(2019, 4, 9, 12, 30))
            self.assertEqual(info['platform_shortname'], 'MSG4')
            self.assertEqual(info['base_algorithm_version'], '1234')

    def test_parse_hrit(self):
        """Test parsing of HRIT filenames."""
        fname = 'H-000-MSG3__-MSG3________-IR_120___-000003___-201410051115-__'
        parser = seviri2pps.SEVIRIFilenameParser()
        file_format, info = parser.parse(fname)
        self.assertEqual(file_format, 'seviri_l1b_hrit')
        self.assertEqual(info['start_time'], dt.datetime(2014, 10, 5, 11, 15))
        self.assertEqual(info['platform_shortname'], 'MSG3')


def suite():
    """Create the test suite for test_seviri2pps."""
    loader = unittest.TestLoader()
    mysuite = unittest.TestSuite()
    mysuite.addTest(loader.loadTestsFromTestCase(TestSeviri2PPS))
    mysuite.addTest(loader.loadTestsFromTestCase(TestCalibration))

    return mysuite<|MERGE_RESOLUTION|>--- conflicted
+++ resolved
@@ -24,7 +24,6 @@
 
 import datetime as dt
 import numpy as np
-from pyresample.geometry import AreaDefinition
 import unittest
 try:
     from unittest import mock
@@ -37,42 +36,43 @@
 import level1c4pps.calibration_coefs as calib
 
 
+def get_fake_scene():
+    scene = Scene()
+    start_time = dt.datetime(2020, 1, 1, 12)
+    scene['VIS006'] = xr.DataArray(
+        [[1, 2],
+         [3, 4]],
+        dims=('y', 'x'),
+        attrs={'calibration': 'reflectance',
+               'sun_earth_distance_correction_applied': True,
+               'start_time': start_time}
+    )
+    scene['IR_108'] = xr.DataArray(
+        [[5, 6],
+         [7, 8]],
+        dims=('y', 'x'),
+        attrs={'calibration': 'brightness_temperature',
+               'start_time': start_time}
+    )
+    scene.attrs['sensor'] = {'seviri'}
+    return scene
+
+
 class TestSeviri2PPS(unittest.TestCase):
-<<<<<<< HEAD
-=======
     """Test for SEVIRI converter."""
-    
 
     @mock.patch('level1c4pps.seviri2pps_lib.Scene')
     def test_load_and_calibrate(self, mocked_scene):
         """Test loading and calibrating the data."""
 
-        # Create test scene
-        scene = Scene()
-        start_time = dt.datetime(2020, 1, 1, 12)
-        scene['VIS006'] = xr.DataArray(
-            [[1, 2],
-             [3, 4]],
-            dims=('y', 'x'),
-            attrs={'calibration': 'reflectance',
-                   'sun_earth_distance_correction_applied': True,
-                   'start_time': start_time}
-        )
-        scene['IR_108'] = xr.DataArray(
-            [[5, 6],
-             [7, 8]],
-            dims=('y', 'x'),
-            attrs={'calibration': 'brightness_temperature',
-                   'start_time': start_time}
-        )
-        scene.attrs['sensor'] = {'seviri'}
-        mocked_scene.return_value = scene
+        mocked_scene.return_value = get_fake_scene()
 
         # Load and calibrate
         filenames = ['MSG4-SEVI-MSG15-1234-NA-20190409121243.927000000Z']
         res = seviri2pps.load_and_calibrate(
             filenames,
-            apply_sun_earth_distance_correction=False
+            apply_sun_earth_distance_correction=False,
+            rotate=False
         )
 
         # Compare results and expectations
@@ -92,41 +92,20 @@
             res['VIS006'].attrs['sun_earth_distance_correction_applied'],
         )
 
-    def test_rotate_band(self):
-        """Test rotation of bands."""
-        area = AreaDefinition(area_id='test',
-                              description='test',
-                              proj_id='test',
-                              projection={'proj': 'geos', 'h': 12345},
-                              width=3,
-                              height=3,
-                              area_extent=[1001, 1002, -1003, -1004])
-        data = xr.DataArray(data=[[1, 2, 3],
-                                  [4, 5, 6],
-                                  [7, 8, 9]],
-                            dims=('y', 'x'),
-                            coords=[('y', [1.1, 0, -1.1]), ('x', [1, 0, -1])],
-                            attrs={'area': area})
-        scene = {'data': data}
-
-        # Rotate
-        seviri2pps.rotate_band(scene, 'data')
-
-        # Check results
-        self.assertTupleEqual(scene['data'].attrs['area'].area_extent,
-                              (-1003, -1004, 1001, 1002))
-        np.testing.assert_array_equal(scene['data']['x'], [-1, 0, 1])
-        np.testing.assert_array_equal(scene['data']['y'], [-1.1, 0, 1.1])
-        np.testing.assert_array_equal(scene['data'], [[9, 8, 7],
-                                                      [6, 5, 4],
-                                                      [3, 2, 1]])
-        lons, lats = scene['data'].attrs['area'].get_lonlats()
-        self.assertTrue(lons[0, 0] < 0)
-        self.assertTrue(lons[0, 2] > 0)
-        self.assertTrue(lats[0, 0] > 0)
-        self.assertTrue(lons[2, 0] < 0)
-
->>>>>>> 9795e8e5
+    @mock.patch('level1c4pps.seviri2pps_lib.Scene')
+    def test_load_and_calibrate_with_rotation(self, mocked_scene):
+        scene = get_fake_scene()
+        scene.load = mock.MagicMock()
+        mocked_scene.return_value = scene
+        filenames = ['MSG4-SEVI-MSG15-1234-NA-20190409121243.927000000Z']
+        res = seviri2pps.load_and_calibrate(
+            filenames,
+            apply_sun_earth_distance_correction=False,
+            rotate=True
+        )
+        scene.load.assert_called_with(mock.ANY, upper_right_corner='NE')
+        self.assertTrue(res.attrs['image_rotated'])
+
     def test_get_lonlats(self):
         """Test getting lat/lon coordinates."""
         lons = np.array([1, 2, -1234, 1234], dtype=float)
